--- conflicted
+++ resolved
@@ -192,15 +192,9 @@
     static void cpuid(uint32_t& eax, uint32_t& ebx, uint32_t& ecx, uint32_t& edx)
     {
 #if defined(__GNUC__)
-<<<<<<< HEAD
-#if (defined(__i386__) && defined(__PIC__) && __PIC__ != 0 ) || \
-	( defined(__VXWORKS__) && defined(__PIC__))
-        // We have to backup ebx in 32 bit PIC code because it is reserved by the ABI
-        uint32_t ebx_backup;
-=======
-#if defined(__i386__) && (defined(__PIC__) || defined(__PIE__)) && !(defined(__clang__) || (defined(BOOST_GCC) && BOOST_GCC >= 50100))
+#if defined(__i386__) && (defined(__PIC__) || defined(__PIE__)) && !(defined(__clang__) || (defined(BOOST_GCC) && BOOST_GCC >= 50100)) \
+	||( defined(__VXWORKS__) && defined(__PIC__))
         // Unless the compiler can do it automatically, we have to backup ebx in 32-bit PIC/PIE code because it is reserved by the ABI
->>>>>>> d8833987
         __asm__ __volatile__
         (
             "xchgl %%ebx, %0\n\t"
